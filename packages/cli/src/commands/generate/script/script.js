import fs from 'fs'
import path from 'path'

import Listr from 'listr'
import terminalLink from 'terminal-link'

<<<<<<< HEAD
import { errorTelemetry } from '@redwoodjs/internal'
import { getProject } from '@redwoodjs/structure'

=======
>>>>>>> 479beeed
import { getPaths, writeFilesTask } from '../../../lib'
import c from '../../../lib/colors'
import { yargsDefaults } from '../../generate'

const TEMPLATE_PATH = path.resolve(__dirname, 'templates', 'script.js.template')
const TSCONFIG_TEMPLATE = path.resolve(
  __dirname,
  'templates',
  'tsconfig.json.template'
)

export const files = ({ name, typescript = false }) => {
  const outputFilename = `${name}.${typescript ? 'ts' : 'js'}`
  const outputPath = path.join(getPaths().scripts, outputFilename)

  const scriptTsConfigPath = path.join(getPaths().scripts, 'tsconfig.json')

  return {
    [outputPath]: fs.readFileSync(TEMPLATE_PATH, 'utf-8'),

    // Add tsconfig for type and cmd+click support if project is TS
    ...(typescript &&
      !fs.existsSync(scriptTsConfigPath) && {
        [scriptTsConfigPath]: fs.readFileSync(TSCONFIG_TEMPLATE, 'utf-8'),
      }),
  }
}

export const command = 'script <name>'
export const description = 'Generate a command line script'
export const builder = (yargs) => {
  yargs
    .positional('name', {
      description: 'A descriptor of what this script does',
      type: 'string',
    })
    .epilogue(
      `Also see the ${terminalLink(
        'Redwood CLI Reference',
        'https://redwoodjs.com/reference/command-line-interface'
      )}`
    )

  Object.entries(yargsDefaults).forEach(([option, config]) => {
    yargs.option(option, config)
  })
}

export const handler = async ({ force, ...args }) => {
  const POST_RUN_INSTRUCTIONS = `Next steps...\n\n   ${c.warning(
    'After modifying your script, you can invoke it like:'
  )}

     yarn rw exec ${args.name}

     yarn rw exec ${args.name} --param1 true
`

  const tasks = new Listr(
    [
      {
        title: 'Generating script file...',
        task: () => {
          return writeFilesTask(files(args), { overwriteExisting: force })
        },
      },
      {
        title: 'Next steps...',
        task: (_ctx, task) => {
          task.title = POST_RUN_INSTRUCTIONS
        },
      },
    ].filter(Boolean),
    { collapse: false }
  )

  try {
    await tasks.run()
  } catch (e) {
    errorTelemetry(process.argv, e.message)
    console.log(c.error(e.message))
    process.exit(1)
  }
}<|MERGE_RESOLUTION|>--- conflicted
+++ resolved
@@ -4,12 +4,8 @@
 import Listr from 'listr'
 import terminalLink from 'terminal-link'
 
-<<<<<<< HEAD
 import { errorTelemetry } from '@redwoodjs/internal'
-import { getProject } from '@redwoodjs/structure'
 
-=======
->>>>>>> 479beeed
 import { getPaths, writeFilesTask } from '../../../lib'
 import c from '../../../lib/colors'
 import { yargsDefaults } from '../../generate'
