import fs from 'fs'

import execa from 'execa'
import Listr from 'listr'
import VerboseRenderer from 'listr-verbose-renderer'
import rimraf from 'rimraf'
import terminalLink from 'terminal-link'

<<<<<<< HEAD
import { buildApi, timedTelemetry, errorTelemetry } from '@redwoodjs/internal'
=======
import { buildApi, loadAndValidateSdls } from '@redwoodjs/internal'
>>>>>>> 479beeed
import { detectPrerenderRoutes } from '@redwoodjs/prerender/detection'

import { getPaths } from '../lib'
import c from '../lib/colors'
import { generatePrismaCommand } from '../lib/generatePrismaClient'
import checkForBabelConfig from '../middleware/checkForBabelConfig'

import { getTasks as getPrerenderTasks } from './prerender'

export const command = 'build [side..]'
export const description = 'Build for production'

export const builder = (yargs) => {
  const apiExists = fs.existsSync(getPaths().api.src)
  const webExists = fs.existsSync(getPaths().web.src)

  const optionDefault = (apiExists, webExists) => {
    let options = []
    if (apiExists) {
      options.push('api')
    }
    if (webExists) {
      options.push('web')
    }
    return options
  }

  yargs
    .positional('side', {
      choices: ['api', 'web'],
      default: optionDefault(apiExists, webExists),
      description: 'Which side(s) to build',
      type: 'array',
    })
    .option('stats', {
      default: false,
      description: `Use ${terminalLink(
        'Webpack Bundle Analyzer',
        'https://github.com/webpack-contrib/webpack-bundle-analyzer'
      )}`,
      type: 'boolean',
    })
    .option('verbose', {
      alias: 'v',
      default: false,
      description: 'Print more',
      type: 'boolean',
    })
    .option('prerender', {
      default: true,
      description: 'Prerender after building web',
      type: 'boolean',
    })
    .option('prisma', {
      type: 'boolean',
      alias: 'db',
      default: true,
      description: 'Generate the Prisma client',
    })
    .option('performance', {
      alias: 'perf',
      type: 'boolean',
      default: false,
      description: 'Measure build performance',
    })
    .middleware(checkForBabelConfig)
    .epilogue(
      `Also see the ${terminalLink(
        'Redwood CLI Reference',
        'https://redwoodjs.com/reference/command-line-interface#build'
      )}`
    )
}

export const handler = async ({
  side = ['api', 'web'],
  verbose = false,
  performance = false,
  stats = false,
  prisma = true,
  prerender,
}) => {
  const rwjsPaths = getPaths()

  if (performance) {
    console.log('Measuring Web Build Performance...')
    execa.sync(
      `yarn cross-env NODE_ENV=production webpack --config ${require.resolve(
        '@redwoodjs/core/config/webpack.perf.js'
      )}`,
      { stdio: 'inherit', shell: true }
    )
    // We do not want to continue building...
    return
  }

  if (stats) {
    console.log('Building Web Stats...')
    execa.sync(
      `yarn cross-env NODE_ENV=production webpack --config ${require.resolve(
        '@redwoodjs/core/config/webpack.stats.js'
      )}`,
      { stdio: 'inherit', shell: true }
    )
    // We do not want to continue building...
    return
  }

  const tasks = [
    side.includes('api') &&
      prisma && {
        title: 'Generating Prisma Client...',
        task: async () => {
          const { cmd, args } = generatePrismaCommand(rwjsPaths.api.dbSchema)
          return execa(cmd, args, {
            stdio: verbose ? 'inherit' : 'pipe',
            shell: true,
            cwd: rwjsPaths.api.base,
          })
        },
      },
    side.includes('api') && {
      title: 'Verifying graphql schema...',
      task: loadAndValidateSdls,
    },
    side.includes('api') && {
      title: 'Building API...',
      task: () => {
        const { errors, warnings } = buildApi()

        if (errors.length) {
          console.error(errors)
        }
        if (warnings.length) {
          console.warn(warnings)
        }
      },
    },
    side.includes('web') && {
      // Clean web
      title: 'Cleaning Web...',
      task: () => {
        rimraf.sync(rwjsPaths.web.dist)
      },
    },
    side.includes('web') && {
      title: 'Building Web...',
      task: () => {
        return execa(
          `yarn cross-env NODE_ENV=production webpack --config ${require.resolve(
            '@redwoodjs/core/config/webpack.production.js'
          )}`,
          {
            stdio: verbose ? 'inherit' : 'pipe',
            shell: true,
            cwd: rwjsPaths.web.base,
          }
        )
      },
    },
    side.includes('web') &&
      prerender && {
        title: 'Prerendering Web...',
        task: async () => {
          const prerenderRoutes = detectPrerenderRoutes()
          if (prerenderRoutes.length === 0) {
            return `You have not marked any "prerender" in your ${terminalLink(
              'Routes',
              'file://' + rwjsPaths.web.routes
            )}.`
          }
          return new Listr(await getPrerenderTasks(), {
            renderer: verbose && VerboseRenderer,
            concurrent: true, // Re-use prerender tasks, but run them in parallel to speed things up
          })
        },
      },
  ].filter(Boolean)

  const jobs = new Listr(tasks, {
    renderer: verbose && VerboseRenderer,
  })

  try {
    await timedTelemetry(process.argv, { type: 'build' }, async () => {
      await jobs.run()
    })
  } catch (e) {
    console.log(c.error(e.message))
    errorTelemetry(process.argv, e.message)
    process.exit(1)
  }
}<|MERGE_RESOLUTION|>--- conflicted
+++ resolved
@@ -6,11 +6,12 @@
 import rimraf from 'rimraf'
 import terminalLink from 'terminal-link'
 
-<<<<<<< HEAD
-import { buildApi, timedTelemetry, errorTelemetry } from '@redwoodjs/internal'
-=======
-import { buildApi, loadAndValidateSdls } from '@redwoodjs/internal'
->>>>>>> 479beeed
+import {
+  buildApi,
+  timedTelemetry,
+  errorTelemetry,
+  loadAndValidateSdls,
+} from '@redwoodjs/internal'
 import { detectPrerenderRoutes } from '@redwoodjs/prerender/detection'
 
 import { getPaths } from '../lib'
