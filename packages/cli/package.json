{
  "name": "@redwoodjs/cli",
  "description": "The Redwood Command Line",
  "version": "0.39.4",
  "license": "MIT",
  "bin": {
    "redwood": "./dist/index.js",
    "rw": "./dist/index.js",
    "rwfw": "./dist/rwfw.js"
  },
  "repository": {
    "type": "git",
    "url": "https://github.com/redwoodjs/redwood.git",
    "directory": "packages/cli"
  },
  "files": [
    "dist"
  ],
  "dependencies": {
    "@prisma/sdk": "3.6.0",
<<<<<<< HEAD
    "@redwoodjs/api-server": "0.39.3",
    "@redwoodjs/internal": "0.39.3",
    "@redwoodjs/prerender": "0.39.3",
    "@redwoodjs/structure": "0.39.3",
    "@redwoodjs/telemetry": "0.39.3",
=======
    "@redwoodjs/api-server": "0.39.4",
    "@redwoodjs/internal": "0.39.4",
    "@redwoodjs/prerender": "0.39.4",
    "@redwoodjs/structure": "0.39.4",
>>>>>>> 076d2b26
    "boxen": "5.1.2",
    "camelcase": "6.2.1",
    "chalk": "4.1.2",
    "concurrently": "6.4.0",
    "configstore": "3.1.5",
    "core-js": "3.19.1",
    "cross-env": "7.0.3",
    "decamelize": "5.0.0",
    "dotenv-defaults": "3.0.0",
    "envinfo": "7.8.1",
    "execa": "5.1.1",
    "fast-glob": "3.2.7",
    "fs-extra": "10.0.0",
    "humanize-string": "2.1.0",
    "latest-version": "5.1.0",
    "listr": "0.14.3",
    "listr-verbose-renderer": "0.6.0",
    "lodash": "4.17.21",
    "param-case": "3.0.4",
    "pascalcase": "1.0.0",
    "pluralize": "8.0.0",
    "prettier": "2.4.1",
    "prisma": "3.6.0",
    "prompts": "2.4.2",
    "rimraf": "3.0.2",
    "secure-random-password": "0.2.3",
    "terminal-link": "2.1.1",
    "yargs": "16.2.0"
  },
  "devDependencies": {
    "@babel/cli": "7.16.0",
    "@types/listr": "0.14.4",
    "@types/node-fetch": "2.5.12",
    "jest": "27.3.1",
    "typescript": "4.5.2"
  },
  "scripts": {
    "dev": "RWJS_CWD=../../__fixtures__/example-todo-main node dist/index.js",
    "build": "yarn build:js",
    "prepublishOnly": "yarn build",
    "build:clean-dist": "rimraf 'dist/**/*/__tests__'",
    "build:js": "babel src -d dist --extensions \".js,.ts,.tsx\" --copy-files --no-copy-ignored && yarn build:clean-dist",
    "fix:permissions": "chmod +x dist/index.js dist/rwfw.js",
    "build:watch": "nodemon --watch src --ext \"js,ts,tsx,template\" --ignore dist --exec \"yarn build && yarn fix:permissions\"",
    "test": "jest src",
    "test:watch": "yarn test --watch"
  },
  "gitHead": "8be6a35c2dfd5aaeb12d55be4f0c77eefceb7762"
}<|MERGE_RESOLUTION|>--- conflicted
+++ resolved
@@ -18,18 +18,11 @@
   ],
   "dependencies": {
     "@prisma/sdk": "3.6.0",
-<<<<<<< HEAD
-    "@redwoodjs/api-server": "0.39.3",
-    "@redwoodjs/internal": "0.39.3",
-    "@redwoodjs/prerender": "0.39.3",
-    "@redwoodjs/structure": "0.39.3",
-    "@redwoodjs/telemetry": "0.39.3",
-=======
     "@redwoodjs/api-server": "0.39.4",
     "@redwoodjs/internal": "0.39.4",
     "@redwoodjs/prerender": "0.39.4",
     "@redwoodjs/structure": "0.39.4",
->>>>>>> 076d2b26
+    "@redwoodjs/telemetry": "0.39.4",
     "boxen": "5.1.2",
     "camelcase": "6.2.1",
     "chalk": "4.1.2",
