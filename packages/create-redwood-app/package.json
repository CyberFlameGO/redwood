--- conflicted
+++ resolved
@@ -10,12 +10,8 @@
   "dependencies": {
     "@babel/node": "7.16.5",
     "@babel/runtime-corejs3": "7.16.5",
-<<<<<<< HEAD
-    "@redwoodjs/internal": "0.40.0",
-    "@redwoodjs/telemetry": "0.40.0",
-=======
     "@redwoodjs/internal": "0.41.0",
->>>>>>> 72c54ce0
+    "@redwoodjs/telemetry": "0.41.0",
     "axios": "0.24.0",
     "chalk": "4.1.2",
     "check-node-version": "4.2.1",
