--- conflicted
+++ resolved
@@ -4,15 +4,9 @@
   "main": "index.js",
   "license": "MIT",
   "dependencies": {
-<<<<<<< HEAD
     "@redwoodjs/eslint-plugin-redwood": "^0.4.0",
     "@typescript-eslint/eslint-plugin": "^2.27.0",
     "@typescript-eslint/parser": "^2.27.0",
-=======
-    "@redwoodjs/eslint-plugin-redwood": "^0.5.0",
-    "@typescript-eslint/eslint-plugin": "^2.25.0",
-    "@typescript-eslint/parser": "^2.25.0",
->>>>>>> 766fa934
     "babel-eslint": "^10.1.0",
     "eslint": "6.8.0",
     "eslint-config-prettier": "^6.10.1",
